--- conflicted
+++ resolved
@@ -43,38 +43,7 @@
                 @continue
             @endif
 
-<<<<<<< HEAD
-                <div class="p-2 sm:1-4">
-                    <x-pane title="">
-                        <div class="items-center gap-1.5 pr-2  group-hover:flex flex justify-between">
-                            <div class="mt-1 mb-3 w-[20px] h-[20px] sm:w-[60px] sm:h-[60px] rounded-md">
-                                <img src="{{ $plugin->image_url }}" alt="Plugin" class="w-full h-full rounded-md border border-gray">
-                            </div>
-                            @auth
-                                @if ($plugin->user_id == auth()->user()->id)
-                                    <div x-data="{ isOpen: false }" class="relative flex-1 text-right">
-                                        <button @click="isOpen = !isOpen"
-                                            class="p-1.5 rounded-md text-gray hover:bg-[#262626]">
-                                            <x-icon.dots role='button' class="w-4 h-4"></x-icon.dots>
-                                        </button>
-                                        <div x-show="isOpen" @click.away="isOpen = false"
-                                            class="absolute z-10 top-12 right-0 w-64 rounded-lg bg-black border border-gray shadow-md  text-sm text-gray">
-                                            <div class="p-2 text-left">
-                                                <a href="{{ route('plugins.edit', ['plugin' => $plugin]) }}" wire:navigate
-                                                    class="block w-full p-2 text-left rounded-md hover:text-white  hover:bg-[#262626] duration-150"
-                                                    rel="nofollow">Edit</a>
-                                                <a role="button"
-                                                x-on:click="Livewire.dispatch('openModal', { component: 'plugins.modals.delete', arguments: { plugin: {{ $plugin->id }} } })"
-                                                class="block w-full p-2 text-left rounded-md text-red hover:bg-[#262626] duration-150"
-                                                rel="nofollow">Delete</a>
-                                            </div>
-                                        </div>
-                                    </div>
-                                @endif
-                            @endauth
-                        </div>
-                        <div class="font-bold text-md my-2 border-y border-gray p-2"> {{ $plugin->name }}</div>
-=======
+
             <x-pane title=" {{ $plugin->name }}" subtitle="by {{ $plugin->user->name }}"
                 class="h-64 overflow-auto flex flex-col justify-between">
                 <div class="items-center gap-1.5 pr-2  group-hover:flex">
@@ -103,7 +72,7 @@
                 <p class="text-sm text-gray-400 mb-auto">
                     {{ $plugin->description }}
                 </p>
->>>>>>> 97831c61
+
 
                 @if ($plugin->suspended && $plugin->isEditableBy(auth()->user()))
                     <div class="mt-5 w-full">
