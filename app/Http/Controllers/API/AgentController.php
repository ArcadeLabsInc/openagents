--- conflicted
+++ resolved
@@ -55,20 +55,6 @@
      *         )
      *     ),
      *
-<<<<<<< HEAD
-     *     @OA\Response(
-     *         response=500,
-     *         description="Internal Server Error",
-     *
-     *         @OA\JsonContent(
-     *             type="object",
-     *
-     *             @OA\Property(property="message", type="string", example="An unexpected error occurred")
-     *         )
-     *     ),
-     *
-=======
->>>>>>> 76f4603b
      *     security={{"bearerAuth":{}}}
      * )
      */
@@ -79,17 +65,10 @@
             $agents = $this->agentService->getAllAgentsByUser();
 
             // Return the list of agents
-<<<<<<< HEAD
-            return response()->json($agents, 200);
-        } catch (Exception $e) {
-            // Handle any exceptions by returning a 500 Internal Server Error
-            return response()->json(['message' => 'An unexpected error occurred'], 500);
-=======
             return response()->json(['success' => true, 'data' => $agents], 200);
         } catch (Exception $e) {
             // Handle any exceptions by returning a 500 Internal Server Error
             return response()->json(['success' => false, 'message' => 'An unexpected error occurred'], 500);
->>>>>>> 76f4603b
         }
     }
 
@@ -183,11 +162,7 @@
             return response()->json(['success' => true, 'message' => 'Agent created successfully', 'data' => ['agent_id' => $agent->id]]);
         } catch (Exception $e) {
             // Handle any exceptions, such as authentication failures
-<<<<<<< HEAD
-            return response()->json(['success' => true, 'message' => $e->getMessage()], 500);
-=======
             return response()->json(['success' => false, 'message' => $e->getMessage()], 500);
->>>>>>> 76f4603b
         }
     }
 
