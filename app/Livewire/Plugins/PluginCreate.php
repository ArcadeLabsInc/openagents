<?php

namespace App\Livewire\Plugins;

use App\Models\Plugin;
use App\Rules\WasmFile;
use Illuminate\Support\Facades\Log;
use Illuminate\Support\Facades\Storage;
use Jantinnerezo\LivewireAlert\LivewireAlert;
use Livewire\Component;
use Livewire\WithFileUploads;

class PluginCreate extends Component
{
    use LivewireAlert, WithFileUploads;

    protected $listeners = [
        'tags-updated' => 'updateTags',
        'confirm-suspension' => 'confirmedSuspend',
        'confirm-rejection' => 'confirmedReject',
    ];

    // public $kind;

    public $name;

    public $description;

    public $tos;

    public $privacy;

    public $web;

    public $picture;

    public $wasm_upload;

    public $tags = [];

    public $inputs = [];

    public $file_link;

    public $secrets = [];

    public $input_template = '{{in.Input0}}';

    public $payment;

    public $allowed_hosts = [];

    public $filename = '';

    public $user;

    public Plugin $plugin;

<<<<<<< HEAD
=======
    public $suspended = '';

    public $pending_revision_reason = '';

    public $enabled = true;

    private function checkPermissions(): bool
    {
        if (! auth()->check()) {
            return false;
        }
        $user = auth()->user();
        if (isset($this->plugin)) {
            if (! $this->plugin->isEditableBy($user)) {
                return false;
            }
        }

        return true;
    }

>>>>>>> 97831c61
    public function mount()
    {

        if (! $this->checkPermissions()) {
            return redirect('/');
        }

        $user = auth()->user();
        $this->user = $user;

        $this->inputs[] = [
            'name' => 'Input0',
            'required' => true,
            'type' => 'string',
            'description' => 'An input',
        ];

        // $this->secrets[] = [
        //     'key' => '',
        //     'value' => '',
        // ];
        if (isset($this->plugin)) {
            $this->loadPluginProperties();
        }
    }

    public function loadPluginProperties()
    {
<<<<<<< HEAD
        $this->name = $this->plugin->name;
        $this->description = $this->plugin->description;
        $this->tos = $this->plugin->tos;
        $this->privacy = $this->plugin->privacy;
        $this->author = $this->plugin->author ? $this->author : $this->plugin->user->name;
        $this->payment = $this->plugin->payment ? $this->plugin->payment : $this->plugin->user->lightning_address;
        $this->web = $this->plugin->web;
        // $this->picture = $this->plugin->picture;
        $this->tags = $this->plugin->tags;
        $this->inputs = json_decode($this->plugin->input_sockets, true);
        $this->secrets = json_decode($this->plugin->secrets, true);
        $this->input_template = $this->plugin->input_template;
        $this->file_link = $this->plugin->file_link;
        if (isset($this->plugin->wasm_upload)) {
            $wasm_file = json_decode($this->plugin->wasm_upload);
            // $this->wasm_upload = json_decode($this->plugin->wasm_upload)->url;
            $this->filename = $wasm_file->name;
        }
        if (isset($this->plugin->allowed_hosts)) {
            $this->allowed_hosts = json_decode($this->plugin->allowed_hosts, true);
        }
        if (isset($this->plugin->tags)) {
            $this->tags = json_decode($this->plugin->tags, true);
=======
        if (isset($this->plugin->pending_revision) && ! empty($this->plugin->pending_revision)) {
            $revision = json_decode($this->plugin->pending_revision, true);
        } else {
            $revision = [];
>>>>>>> 97831c61
        }

        $this->name = $revision['name'] ?? $this->plugin->name;
        $this->description = $revision['description'] ?? $this->plugin->description;
        $this->tos = $revision['tos'] ?? $this->plugin->tos;
        $this->privacy = $revision['privacy'] ?? $this->plugin->privacy;
        $this->payment = $revision['payment'] ?? $this->plugin->payment;
        $this->web = $revision['web'] ?? $this->plugin->web;
        $this->tags = $revision['tags'] ?? $this->plugin->tags;
        $this->inputs = $revision['inputs'] ?? json_decode($this->plugin->input_sockets, true);
        $this->secrets = $revision['secrets'] ?? json_decode($this->plugin->secrets, true);
        $this->input_template = $revision['input_template'] ?? $this->plugin->input_template;
        $this->file_link = $revision['file_link'] ?? $this->plugin->file_link;
        $this->enabled = $revision['enabled'] ?? $this->plugin->enabled;
        $this->suspended = $this->plugin->suspended;
        $this->pending_revision_reason = $this->plugin->pending_revision_reason;
        $this->allowed_hosts = $revision['allowed_hosts'] ?? json_decode($this->plugin->allowed_hosts ?? '[]', true);
        $this->tags = $revision['tags'] ?? json_decode($this->plugin->tags ?? '[]', true);

        // HOTFIX: if not array reset to empty array
        if (! is_array($this->tags)) {
            $this->tags = [];
        }
    }

    public function rules()
    {
        return [
            'name' => 'required|string',
            'description' => 'required|string',
            'tos' => 'required|string',
            'privacy' => 'required|string',
            'payment' => 'nullable|string',
            'web' => 'nullable|string',
            'picture' => 'nullable|image|max:2048',
            'wasm_upload' => ['nullable', 'file', new WasmFile()],
            'secrets' => 'nullable|array',
            'secrets.*.key' => 'required_with:secrets.*.value|string',
            'secrets.*.value' => 'required_with:secrets.*.key|string',
            'input_template' => 'required|string',
            'inputs' => 'required|array',
            'inputs.*.name' => 'required|string',
            'inputs.*.description' => 'required|string',
            'inputs.*.default' => 'nullable|string',
            'inputs.*.required' => 'required|boolean',
            'inputs.*.type' => 'required|string|in:string,integer,object,array',
            'allowed_hosts' => 'nullable|array',
            'allowed_hosts.*' => 'required|string',

        ];
    }

    public function suspend()
    {
        $this->dispatch('show-input-string-dialog', [
            'confirmFunction' => 'confirm-suspension',
            'title' => 'Please enter a reason for suspension',
        ]);

    }

    public function confirmedSuspend($reason)
    {
        $user = auth()->user();
        if (! $user->isModerator()) {
            $this->alert('error', 'Permission denied');

            return;
        }
        $this->plugin->update([
            'suspended' => $reason,
        ]);
        $this->dispatch('refresh');

    }

    public function reject()
    {
        $this->dispatch('show-input-string-dialog', [
            'confirmFunction' => 'confirm-rejection',
            'title' => 'Please enter a reason for rejection',
        ]);
    }

    public function confirmedReject($reason)
    {
        $user = auth()->user();
        if (! $user->isModerator()) {
            $this->alert('error', 'Permission denied');

            return;
        }
        if ($this->plugin->pending_revision) {
            $this->plugin->update([
                'pending_revision_reason' => $reason,
            ]);
        } else {
            $this->plugin->update([
                'suspended' => $reason,
            ]);
        }
        redirect()->refresh();
    }

    public function submit()
    {

        $validated = $this->validate();

        $saveimage = null;

        $plugin = null;

        $update = true;
        if (! isset($this->plugin)) {
            $plugin = new Plugin();
            $update = false;
            $plugin->user_id = auth()->user()->id;
        } else {
            abort_if(! $this->checkPermissions(), 403, 'permission denied');
            $plugin = $this->plugin;
            $saveimage = json_decode($this->plugin->picture);
        }

        if (! is_null($this->picture) || ! empty($this->picture)) {

            if ($update) {
                $oldimage = json_decode($this->plugin->picture);

                if ($oldimage && isset($oldimage->path)) {
                    $path = $oldimage->path;
                    $disk = $oldimage->disk;
                    Storage::disk($disk)->delete($path);
                }
            }

            $disk = config('filesystems.media_disk');

            // Get filename with extension
            $filenamewithextension = $this->picture->getClientOriginalName();

            // Get filename without extension
            $filename = pathinfo($filenamewithextension, PATHINFO_FILENAME);

            // Get file extension
            $extension = $this->picture->getClientOriginalExtension();

            // Filename to store with directory
            $imagenametostore = 'plugins/profile/images/'.str($filename)->slug()->toString().'_'.time().'.'.$extension;

            // Upload File to public
            Storage::disk($disk)->put($imagenametostore, fopen($this->picture->getRealPath(), 'r+'), 'public');

            $saveimage = [
                'disk' => $disk,
                'path' => $imagenametostore,
                'url' => Storage::disk($disk)->url($imagenametostore),
            ];
        }

        if (! is_null($this->wasm_upload) || ! empty($this->wasm_upload)) {

            if ($update) {
                $oldFile = json_decode($plugin->wasm_upload);
                if ($oldFile && isset($oldFile->path)) {
                    Storage::disk($oldFile->disk)->delete($oldFile->path);
                }
            }

            $disk = config('filesystems.media_disk');

            // Get filename with extension
            $filenameWithExt = $this->wasm_upload->getClientOriginalName();

            // Get filename without extension
            $filename = pathinfo($filenameWithExt, PATHINFO_FILENAME);

            // Get file extension
            $extension = $this->wasm_upload->getClientOriginalExtension();

            // Filename to store with directory
            $path = 'wasm/uploads/'.str($filename)->slug()->toString().'_'.time().'.'.$extension;

            // Upload File to public
            Storage::disk($disk)->put($path, fopen($this->wasm_upload->getRealPath(), 'r+'), 'public');
            $url = Storage::disk($disk)->url($path);

            $plugin->wasm_upload = json_encode([
                'disk' => $disk,
                'path' => $path,
                'url' => $url,
                'name' => $filenameWithExt,
            ]);
            $this->file_link = $url;
        } elseif (! $update) {
            $this->alert('error', 'Wasm file is required');

            return;
        }

        try {
<<<<<<< HEAD
            $plugin->name = $this->name;
            $plugin->description = $this->description;
            $plugin->tos = $this->tos;
            $plugin->privacy = $this->privacy;
            $plugin->web = $this->web;
            if ($this->picture) {
                $plugin->picture = json_encode($saveimage);
            }
            // $plugin->tags = json_encode($this->tags);
            $plugin->tags = isset($this->tags) ? json_encode($this->tags) : json_encode([]);
            $plugin->output_sockets = json_encode([
                'output' => [
                    'title' => 'Output',
                    'description' => 'The output',
                    'type' => 'string',
                ],
            ]);
            $plugin->input_sockets = json_encode($this->inputs);
            $plugin->input_template = $this->input_template;

            $plugin->secrets = isset($this->secrets) ? json_encode($this->secrets) : '[]';
            $plugin->file_link = $this->file_link;
            $plugin->user_id = auth()->user()->id;
            $plugin->author = auth()->user()->name;
            $plugin->payment = $this->payment;
            $plugin->allowed_hosts = isset($this->allowed_hosts) ? json_encode($this->allowed_hosts) : '[]';
            $plugin->save();
            $good = true;
        } catch (\Throwable $th) {
            Log::error('error forom plugin : '.$th);
            $good = false;
        }
=======
            $user = auth()->user();

            if ($user->isModerator()) {

                $plugin->name = $this->name;
                $plugin->description = $this->description;
                $plugin->tos = $this->tos;
                $plugin->privacy = $this->privacy;
                $plugin->web = $this->web;
                if ($this->picture) {
                    $plugin->picture = json_encode($saveimage);
                }
                // $plugin->tags = json_encode($this->tags);
                $plugin->tags = isset($this->tags) ? json_encode($this->tags) : json_encode([]);
                $plugin->output_sockets = json_encode([
                    'output' => [
                        'title' => 'Output',
                        'description' => 'The output',
                        'type' => 'string',
                    ],
                ]);
                $plugin->input_sockets = json_encode($this->inputs);
                $plugin->input_template = $this->input_template;

                $plugin->secrets = isset($this->secrets) ? json_encode($this->secrets) : '[]';
                $plugin->file_link = $this->file_link;

                $plugin->payment = $this->payment;
                $plugin->allowed_hosts = isset($this->allowed_hosts) ? json_encode($this->allowed_hosts) : '[]';

                $plugin->enabled = $this->enabled;

                $plugin->pending_revision = '';
                $plugin->pending_revision_reason = '';
                $plugin->suspended = '';
                $plugin->save();
            } else {
                if (! $update) {
                    $plugin->suspended = 'Pending approval';
                    $plugin->save();
                } else {
                    $plugin->pending_revision = json_encode([
                        'name' => $this->name,
                        'description' => $this->description,
                        'tos' => $this->tos,
                        'privacy' => $this->privacy,
                        'web' => $this->web,
                        'picture' => $this->picture,
                        'tags' => $this->tags,
                        'inputs' => $this->inputs,
                        'secrets' => $this->secrets,
                        'input_template' => $this->input_template,
                        'file_link' => $this->file_link,
                        'payment' => $this->payment,
                        'allowed_hosts' => $this->allowed_hosts,
                        'enabled' => $this->enabled,

                    ]);
                    $plugin->pending_revision_reason = 'Pending approval';
                    $plugin->save();
                }
            }
>>>>>>> 97831c61

            $this->alert('success', 'Success');

            $this->dispatch('refresh');

        } catch (\Throwable $th) {
            Log::error('error forom plugin : '.$th);
            $this->alert('error', 'An error occured');
        }

    }

    public function addInput()
    {
        $this->inputs[] = [
            'name' => '',
            'required' => false,
            'type' => 'string',
            'description' => '',
            'default' => '',
        ];
    }

    public function removeInput($key)
    {
        unset($this->inputs[$key]);
        $this->inputs = array_values($this->inputs);
    }

    public function addAllowedHost()
    {
        $this->allowed_hosts[] = '';
    }

    public function removeAllowedHost($key)
    {
        unset($this->allowed_hosts[$key]);
        $this->allowed_hosts = array_values($this->allowed_hosts);
    }

    public function addSecretInput()
    {
        $this->secrets[] = [
            'key' => '',
            'value' => '',
        ];
    }

    public function removeSecretInput($key)
    {
        unset($this->secrets[$key]);
        $this->secrets = array_values($this->secrets);
    }

    public function render()
    {
        return view('livewire.plugins.plugin-create');
    }

    public function updateTags($tags)
    {
        $this->tags = $tags;
    }
}<|MERGE_RESOLUTION|>--- conflicted
+++ resolved
@@ -56,8 +56,7 @@
 
     public Plugin $plugin;
 
-<<<<<<< HEAD
-=======
+
     public $suspended = '';
 
     public $pending_revision_reason = '';
@@ -78,8 +77,7 @@
 
         return true;
     }
-
->>>>>>> 97831c61
+  
     public function mount()
     {
 
@@ -108,36 +106,11 @@
 
     public function loadPluginProperties()
     {
-<<<<<<< HEAD
-        $this->name = $this->plugin->name;
-        $this->description = $this->plugin->description;
-        $this->tos = $this->plugin->tos;
-        $this->privacy = $this->plugin->privacy;
-        $this->author = $this->plugin->author ? $this->author : $this->plugin->user->name;
-        $this->payment = $this->plugin->payment ? $this->plugin->payment : $this->plugin->user->lightning_address;
-        $this->web = $this->plugin->web;
-        // $this->picture = $this->plugin->picture;
-        $this->tags = $this->plugin->tags;
-        $this->inputs = json_decode($this->plugin->input_sockets, true);
-        $this->secrets = json_decode($this->plugin->secrets, true);
-        $this->input_template = $this->plugin->input_template;
-        $this->file_link = $this->plugin->file_link;
-        if (isset($this->plugin->wasm_upload)) {
-            $wasm_file = json_decode($this->plugin->wasm_upload);
-            // $this->wasm_upload = json_decode($this->plugin->wasm_upload)->url;
-            $this->filename = $wasm_file->name;
-        }
-        if (isset($this->plugin->allowed_hosts)) {
-            $this->allowed_hosts = json_decode($this->plugin->allowed_hosts, true);
-        }
-        if (isset($this->plugin->tags)) {
-            $this->tags = json_decode($this->plugin->tags, true);
-=======
+
         if (isset($this->plugin->pending_revision) && ! empty($this->plugin->pending_revision)) {
             $revision = json_decode($this->plugin->pending_revision, true);
         } else {
             $revision = [];
->>>>>>> 97831c61
         }
 
         $this->name = $revision['name'] ?? $this->plugin->name;
@@ -339,40 +312,7 @@
         }
 
         try {
-<<<<<<< HEAD
-            $plugin->name = $this->name;
-            $plugin->description = $this->description;
-            $plugin->tos = $this->tos;
-            $plugin->privacy = $this->privacy;
-            $plugin->web = $this->web;
-            if ($this->picture) {
-                $plugin->picture = json_encode($saveimage);
-            }
-            // $plugin->tags = json_encode($this->tags);
-            $plugin->tags = isset($this->tags) ? json_encode($this->tags) : json_encode([]);
-            $plugin->output_sockets = json_encode([
-                'output' => [
-                    'title' => 'Output',
-                    'description' => 'The output',
-                    'type' => 'string',
-                ],
-            ]);
-            $plugin->input_sockets = json_encode($this->inputs);
-            $plugin->input_template = $this->input_template;
-
-            $plugin->secrets = isset($this->secrets) ? json_encode($this->secrets) : '[]';
-            $plugin->file_link = $this->file_link;
-            $plugin->user_id = auth()->user()->id;
-            $plugin->author = auth()->user()->name;
-            $plugin->payment = $this->payment;
-            $plugin->allowed_hosts = isset($this->allowed_hosts) ? json_encode($this->allowed_hosts) : '[]';
-            $plugin->save();
-            $good = true;
-        } catch (\Throwable $th) {
-            Log::error('error forom plugin : '.$th);
-            $good = false;
-        }
-=======
+
             $user = auth()->user();
 
             if ($user->isModerator()) {
@@ -435,7 +375,6 @@
                     $plugin->save();
                 }
             }
->>>>>>> 97831c61
 
             $this->alert('success', 'Success');
 
