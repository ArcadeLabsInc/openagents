--- conflicted
+++ resolved
@@ -1,7 +1,6 @@
 <?php
 
 return [
-
     /*
     |--------------------------------------------------------------------------
     | Third Party Services
@@ -20,34 +19,15 @@
         'redirect' => '/callback/x',
     ],
 
-<<<<<<< HEAD
+    'github' => [
+        'token' => env('GITHUB_TOKEN'),
+    ],
+
     'greptile' => [
         'api_key' => env('GREPTILE_API_KEY'),
     ],
 
-    'github' => [
-        'token' => env('GITHUB_TOKEN'),
-=======
     'huggingface' => [
         'api_key' => env('HUGGINGFACE_API_KEY'),
->>>>>>> 8662f129
     ],
-
-    //    'postmark' => [
-    //        'token' => env('POSTMARK_TOKEN'),
-    //    ],
-    //
-    //    'ses' => [
-    //        'key' => env('AWS_ACCESS_KEY_ID'),
-    //        'secret' => env('AWS_SECRET_ACCESS_KEY'),
-    //        'region' => env('AWS_DEFAULT_REGION', 'us-east-1'),
-    //    ],
-    //
-    //    'slack' => [
-    //        'notifications' => [
-    //            'bot_user_oauth_token' => env('SLACK_BOT_USER_OAUTH_TOKEN'),
-    //            'channel' => env('SLACK_BOT_USER_DEFAULT_CHANNEL'),
-    //        ],
-    //    ],
-
 ];