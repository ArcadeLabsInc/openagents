--- conflicted
+++ resolved
@@ -4,11 +4,7 @@
         "Read more about it at https://getcomposer.org/doc/01-basic-usage.md#installing-dependencies",
         "This file is @generated automatically"
     ],
-<<<<<<< HEAD
-    "content-hash": "0438b4d41d34dd5faf69ed30b77340e1",
-=======
     "content-hash": "344f8453e68b3d7d22e92b03762ce267",
->>>>>>> f85d9d22
     "packages": [
         {
             "name": "bitwasp/bech32",
